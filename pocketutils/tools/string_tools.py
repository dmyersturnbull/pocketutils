import re
import warnings
from typing import Any, Callable, Iterable, Mapping, Optional, Sequence, Tuple, TypeVar, Union

import numpy as np
import orjson
import regex

from pocketutils.core.chars import *
from pocketutils.core.exceptions import OutOfRangeError, XTypeError, XValueError
from pocketutils.tools.base_tools import BaseTools

T = TypeVar("T")
V = TypeVar("V")
_control_chars = regex.compile(r"\p{C}", flags=regex.V1)


class StringTools(BaseTools):
    @classmethod
    def pretty_dict(cls, dct: Mapping[Any, Any]) -> str:
        """
        Returns a pretty-printed dict, complete with indentation. Will fail on non-JSON-serializable datatypes.
        """
        # return Pretty.condensed(dct)
        return orjson.dumps(dct, option=orjson.OPT_INDENT_2).decode(encoding="utf8")

    @classmethod
    def extract_group(
        cls,
        pattern: Union[str, re.Pattern, regex.Pattern],
        value: Optional[str],
        *,
        group: int = 0,
        ignore_null: bool = False,
    ) -> Optional[str]:
        """
        Extracts a capture group from a regex full-match.
        Returns None if there was no match.
        **Always** uses https://pypi.org/project/regex with ``flags=regex.V1``.

        Args:
            pattern: Regex pattern
            value: The target string
            group: The group number
            ignore_null: Return None if ``value`` is None instead of raising a ValueError

        Returns The capture group, or None
        """
        if isinstance(pattern, re.Pattern):
            pattern = regex.compile(pattern.pattern, flags=regex.V1)
        elif isinstance(pattern, str):
            pattern = regex.compile(pattern, flags=regex.V1)
        elif isinstance(pattern, regex.Pattern) and not pattern.flags & regex.V1:
            pattern = regex.compile(pattern.pattern, flags=regex.V1)
        if value is None and ignore_null:
            return None
        match = pattern.fullmatch(value)
        if match is None:
            return None
        return match.group(group)

    @classmethod
    def join_to_str(cls, *items: Any, last: str, sep: str = ", ") -> str:
        """
        Joins items to something like "cat, dog, and pigeon" or "cat, dog, or pigeon".

        Args:
            *items: Items to join; ``str(item) for item in items`` will be used
            last: Probably "and", "or", "and/or", or ""
                    Spaces are added/removed as needed if ``suffix`` is alphanumeric
                    or "and/or", after stripping whitespace off the ends.
            sep: Used to separate all words; include spaces as desired

        Examples:
            - ``join_to_str(["cat", "dog", "elephant"], last="and")  # cat, dog, and elephant``
            - ``join_to_str(["cat", "dog"], last="and")  # cat and dog``
            - ``join_to_str(["cat", "dog", "elephant"], last="", sep="/")  # cat/dog/elephant``
        """
        if last.strip().isalpha() or last.strip() == "and/or":
            last = last.strip() + " "
        items = [str(s).strip("'" + '"' + " ") for s in items]
        if len(items) > 2:
            return sep.join(items[:-1]) + sep + last + items[-1]
        else:
            return (" " + last + " ").join(items)

    @classmethod
    def strip_control_chars(cls, s: str) -> str:
        """
        Strips all characters under the Unicode 'Cc' category.
        """
        return _control_chars.sub("", s)

    @classmethod
    def roman_to_arabic(
        cls, roman: str, min_val: Optional[int] = None, max_val: Optional[int] = None
    ) -> int:
        """
        Converts roman numerals to an integer.

        Args:
            roman: A string like "MCIV"
            min_val: Raise a ValueError if the parsed value is less than this
            max_val: Raise a ValueError if the parsed value is more than this

        Returns:
            The arabic numeral as a Python int
        """
        # this order is IMPORTANT!
        mp = dict(
            IV=4, IX=9, XL=40, XC=90, CD=400, CM=900, I=1, V=5, X=10, L=50, C=100, D=500, M=1000
        )
        for k, v in mp.items():
            roman = roman.replace(k, str(v))
        # it'll just error if it's empty
        try:
            value = sum((int(num) for num in roman))
        except (ValueError, StopIteration):
            raise XValueError(f"Cannot parse roman numerals '{roman}'", value=roman)
        if min_val is not None and value < min_val or max_val is not None and value > max_val:
            raise XValueError(
                f"Value {roman} (int={value}) is out of range ({min_val}, {max_val})", value=roman
            )
        return value

    @classmethod
    def retab(cls, s: str, nspaces: int) -> str:
        """
        Converts indentation with spaces to tab indentation.

        Args:
            s: The string to convert
            nspaces: A tab is this number of spaces
        """

        def fix(m):
            n = len(m.group(1)) // nspaces
            return "\t" * n + " " * (len(m.group(1)) % nspaces)

        return regex.sub("^( +)", fix, s, flags=regex.V1 | regex.MULTILINE)

    @classmethod
    def strip_empty_decimal(cls, num: Union[float, str]) -> str:
        """
        Replaces prefix . with 0. and strips trailing .0 and trailing .
        """
        try:
            float(num)
        except TypeError:
            if not isinstance(num, str):
                raise TypeError("Must be either str or float-like") from None
        t = str(num)
        if t.startswith("."):
            t = "0" + t
        if "." in t:
            return t.rstrip("0").rstrip(".")
        else:
            return t

    @classmethod
    def tabs_to_list(cls, s: str) -> Sequence[str]:
        """
        Splits by tabs, but preserving quoted tabs, stripping quotes.
        In other words, will not split within a quoted substring.
        Double and single quotes are handled.
        """
        pat = regex.compile(r"""((?:[^\t"']|"[^"]*"|'[^']*')+)""", flags=regex.V1)
        # Don't strip double 2x quotes: ex ""55"" should be "55", not 55
        def strip(i: str) -> str:
            if i.endswith('"') or i.endswith("'"):
                i = i[:-1]
            if i.startswith('"') or i.startswith("'"):
                i = i[1:]
            return i.strip()

        return [strip(i) for i in pat.findall(s)]

    @classmethod
    def truncate(
        cls,
        s: Optional[str],
<<<<<<< HEAD
        n: Optional[int] = 40,
=======
        n: int = 40,
>>>>>>> 617da70f
        *,
        null: Optional[str] = None,
    ) -> Optional[str]:
        """
        Returns a string if it has ``n`` or fewer characters;
        otherwise truncates to length ``n-1`` and appends ``…`` (UTF character).
        If ``s`` is None and ``always_dots`` is True, returns ``n`` copies of ``.`` (as a string).
        If ``s`` is None otherwise, returns None.

        Args:
            s: The string
            n: The maximum length, inclusive
            null: Replace ``None`` with this string

        Returns:
            A string or None
        """
        if s is None:
            return null
        if len(s) > n:
            nx = max(0, n - 1)
            return s[:nx] + "…"
        return s

    # these are provided to avoid having to call with labdas or functools.partial
    @classmethod
    def truncating(
        cls,
        n: int = 40,
        always_dots: bool = False,
        *,
        null: Optional[str] = None,
    ) -> Callable[[str], str]:
        # pretty much functools.partial
        def trunc(s: str) -> str:
            return cls.truncate(s, n, null=null)

        trunc.__name__ = f"truncate({n},{'…' if always_dots else ''})"
        return trunc

    @classmethod
    def longest(cls, parts: Iterable[T]) -> T:
        """
        Returns an element with the highest ``len``.
        """
        mx = ""
        for i, x in enumerate(parts):
            if len(x) > len(mx):
                mx = x
        return mx

    @classmethod
    def longest_str(cls, parts: Iterable[str]) -> str:
        """
        Returns the argmax by length.
        """
        return cls.longest(parts)

    @classmethod
    def strip_off_start(cls, s: str, pre: str) -> str:
        """
        Strips the full string ``pre`` from the start of ``str``.
        See ``Tools.strip_off`` for more info.
        """
        if not isinstance(pre, str):
            raise XTypeError(
                f"{pre} is not a string", actual=str(type(pre)), expected=str(type(str))
            )
        if s.startswith(pre):
            s = s[len(pre) :]
        return s

    @classmethod
    def strip_off_end(cls, s: str, suf: str) -> str:
        """
        Strips the full string ``suf`` from the end of ``str``.
        See `Tools.strip_off` for more info.
        """
        if not isinstance(suf, str):
            raise TypeError(f"{suf} is not a string")
        if s.endswith(suf):
            s = s[: -len(suf)]
        return s

    @classmethod
    def strip_off(cls, s: str, prefix_or_suffix: str) -> str:
        """
        Strip a substring from the beginning or end of a string (at most 1 occurrence).
        """
        return StringTools.strip_off_start(
            StringTools.strip_off_end(s, prefix_or_suffix), prefix_or_suffix
        )

    @classmethod
    def strip_ends(cls, s: str, prefix: str, suffix: str) -> str:
        """
        Strips a substring from the start, and another substring from the end, of a string (at most 1 occurrence each).
        """
        return StringTools.strip_off_start(StringTools.strip_off_end(s, suffix), prefix)

    @classmethod
    def strip_any_ends(
        cls,
        s: str,
        prefixes: Union[str, Sequence[str]],
        suffixes: Union[str, Sequence[str]],
    ) -> str:
        """
        Flexible variant that strips any number of prefixes and any number of suffixes.
        Also less type-safe than more specific variants.
        Note that the order of the prefixes (or suffixes) DOES matter.
        """
        prefixes = (
            [str(z) for z in prefixes]
            if StringTools.is_true_iterable(prefixes)
            else [str(prefixes)]
        )
        suffixes = (
            [str(z) for z in suffixes]
            if StringTools.is_true_iterable(suffixes)
            else [str(suffixes)]
        )
        s = str(s)
        for pre in prefixes:
            if s.startswith(pre):
                s = s[len(pre) :]
        for suf in suffixes:
            if s.endswith(suf):
                s = s[: -len(suf)]
        return s

    @classmethod
    def strip_brackets(cls, text: str) -> str:
        """
        Strips any and all pairs of brackets from start and end of a string, but only if they're paired.
        See Also:
             strip_paired
        """
        pieces = [
            ("(", ")"),
            ("[", "]"),
            ("[", "]"),
            ("{", "}"),
            ("<", ">"),
            (Chars.lshell, Chars.rshell),
            (Chars.langle, Chars.rangle),
            (Chars.ldparen, Chars.rdparen),
            (Chars.ldbracket, Chars.rdbracket),
            (Chars.ldangle, Chars.rdangle),
            (Chars.ldshell, Chars.rdshell),
        ]
        return StringTools.strip_paired(text, pieces)

    @classmethod
    def strip_quotes(cls, text: str) -> str:
        """
        Strips any and all pairs of quotes from start and end of a string, but only if they're paired.

        See Also:
            strip_paired
        """
        pieces = [
            ("`", "`"),
            (Chars.lsq, Chars.rsq),
            (Chars.ldq, Chars.rdq),
            ("'", "'"),
            ('"', '"'),
        ]
        return StringTools.strip_paired(text, pieces)

    @classmethod
    def strip_brackets_and_quotes(cls, text: str) -> str:
        """
        Strips any and all pairs of brackets and quotes from start and end of a string, but only if they're paired.

        See Also:
            strip_paired
        """
        pieces = [
            ("(", ")"),
            ("[", "]"),
            ("[", "]"),
            ("{", "}"),
            ("<", ">"),
            (Chars.lshell, Chars.rshell),
            (Chars.langle, Chars.rangle),
            ("`", "`"),
            (Chars.lsq, Chars.rsq),
            (Chars.ldq, Chars.rdq),
            ("'", "'"),
            ('"', '"'),
            (Chars.ldparen, Chars.rdparen),
            (Chars.ldbracket, Chars.rdbracket),
            (Chars.ldangle, Chars.rdangle),
            (Chars.ldshell, Chars.rdshell),
        ]
        return StringTools.strip_paired(text, pieces)

    @classmethod
    def strip_paired(cls, text: str, pieces: Iterable[Tuple[str, str]]) -> str:
        """
        Strips pairs of (start, end) from the ends of strings.

        Example:
            .. code-block::
                StringTools.strip_paired("[(abc]", [("(", ")"), ("[", "]"))  # returns "(abc"

        Also see ``strip_brackets``
        """
        if any([a for a in pieces if len(a) != 2]):
            raise XValueError(
                f"Each item must be a string of length 2: (stard, end); got {pieces}",
                value=str(pieces),
            )
        text = str(text)
        while len(text) > 0:
            yes = False
            for a, b in pieces:
                while text.startswith(a) and text.endswith(b):
                    text = text[1:-1]
                    yes = True
            if not yes:
                break
        return text

    @classmethod
    def replace_all(cls, s: str, rep: Mapping[str, str]) -> str:
        """
        Simply replace multiple things in a string.
        """
        warnings.warn("replace_all will be removed", DeprecationWarning)
        for k, v in rep.items():
            s = s.replace(k, v)
        return s

    @classmethod
    def superscript(cls, s: Union[str, float]) -> str:
        """
        Replaces digits, +, =, (, and ) with equivalent Unicode superscript chars (ex ¹).
        """
        return "".join(dict(zip("0123456789-+=()", "⁰¹²³⁴⁵⁶⁷⁸⁹⁻⁺⁼⁽⁾")).get(c, c) for c in s)

    @classmethod
    def subscript(cls, s: Union[str, float]) -> str:
        """
        Replaces digits, +, =, (, and ) with equivalent Unicode subscript chars (ex ₁).
        """
        return "".join(dict(zip("0123456789+-=()", "₀₁₂₃₄₅₆₇₈₉₊₋₌₍₎")).get(c, c) for c in s)

    @classmethod
    def unsuperscript(cls, s: Union[str, float]) -> str:
        """
        Replaces Unicode superscript digits, +, =, (, and ) with normal chars.
        """
        return "".join(dict(zip("⁰¹²³⁴⁵⁶⁷⁸⁹⁻⁺⁼⁽⁾", "0123456789-+=()")).get(c, c) for c in s)

    @classmethod
    def unsubscript(cls, s: Union[str, float]) -> str:
        """
        Replaces Unicode superscript digits, +, =, (, and ) with normal chars.
        """
        return "".join(dict(zip("₀₁₂₃₄₅₆₇₈₉₊₋₌₍₎", "0123456789+-=()")).get(c, c) for c in s)

    @classmethod
    def dashes_to_hm(cls, s: str) -> str:
        """
        Replaces most Latin-alphabet dash-like and hyphen-like characters with a hyphen-minus.
        """
        smallem = "﹘"
        smallhm = "﹣"
        fullhm = "－"
        for c in [
            Chars.em,
            Chars.en,
            Chars.fig,
            Chars.minus,
            Chars.hyphen,
            Chars.nbhyphen,
            smallem,
            smallhm,
            fullhm,
        ]:
            s = str(s).replace(c, "-")
        return s

    @classmethod
    def pretty_float(cls, v: Union[float, int], n_sigfigs: Optional[int] = 5) -> str:
        """
        Represents a float as a string, with symbols for NaN and infinity.
        The returned string always has a minus or + prepended. Strip off the plus with .lstrip('+').
        If v is an integer (by isinstance), makes sure to display without a decimal point.
        If n_sigfigs < 2, will never have a
        For ex:
            - StringTools.pretty_float(.2222222)       # '+0.22222'
            - StringTools.pretty_float(-.2222222)      # '−0.22222' (Unicode minus)
            - StringTools.pretty_float(-float('inf'))  # '−∞'
            - StringTools.pretty_float(np.NaN)         # '⌀'
        """
        # TODO this seems absurdly long for what it does
        if n_sigfigs is None or n_sigfigs < 1:
            raise OutOfRangeError(
                f"Sigfigs of {n_sigfigs} is nonpositive",
                value=n_sigfigs,
                minimum=1,
            )
        # first, handle NaN and infinities
        if np.isneginf(v):
            return Chars.minus + Chars.inf
        elif np.isposinf(v):
            return "+" + Chars.inf
        elif np.isnan(v):
            return Chars.null
        # sweet. it's a regular float or int.
        if n_sigfigs is None:
            s = StringTools.strip_empty_decimal(str(v))
        else:
            # yes, this is weird. we need to convert from str to float then back to str
            s = str(float(str(("%." + str(n_sigfigs) + "g") % v)))
        # remove the .0 if the precision doesn't support it
        # if v >= 1 and n_sigfigs<2, it couldn't have a decimal
        # and if n_sigfigs<1, it definitely can't
        # and ... %g does this.
        if isinstance(v, int) or n_sigfigs is not None and n_sigfigs < 2:
            s = StringTools.strip_empty_decimal(s)
        # prepend + or - (unless 0)
        if float(s) == 0.0:
            return s
        s = s.replace("-", Chars.minus)
        if not s.startswith(Chars.minus):
            s = "+" + s[1:]
        if len(s) > 1 and s[1] == ".":
            s = s[0] + "0." + s[2:]
        return s

    @classmethod
    def pretty_function(
        cls, function, *, with_address: bool = False, prefix: str = "⟨", suffix: str = "⟩"
    ) -> str:
        """
        Get a better and shorter name for a function than str(function).
        Ex: pprint_function(lambda s: s)  == '<λ>'
        - Instead of '<bound method ...', you'll get '<name(nargs)>'
        - Instead of 'lambda ...', you'll get '<λ(nargs)>'
        - etc.
        NOTE 1: If function is None, returns '⌀'
        NOTE 2: If function does not have __name__, returns prefix + type(function) + <address> + suffix
        NOTE 3: If it's a primitive, returns str(function)

        Args:
            function: Can be anything, but especially useful for functions
            with_address: Include ``@ hex-mem-addr`` in the name
            prefix: Prefix to the whole string
            suffix: Suffix to the whole string
        """
        if function is None:
            return Chars.null
        n_args = str(function.__code__.co_argcount) if hasattr(function, "__code__") else "?"
        pat = regex.compile(r"^<bound method [^ .]+\.([^ ]+) of (.+)>$", flags=regex.V1)
        boundmatch = pat.fullmatch(str(function))
        pat = regex.compile(r"<([A-Za-z0-9_.<>]+)[ ']*object", flags=regex.V1)
        objmatch = pat.search(str(function))  # instance of global or local class
        addr = " @ " + hex(id(function)) if with_address else ""
        if cls.is_lambda(function):
            # simplify lambda functions!
            return prefix + "λ(" + n_args + ")" + addr + suffix
        elif boundmatch is not None:
            # it's a method (bound function)
            # don't show the address of the instance AND its method
            pat = regex.compile(r"@ ?0x[0-9a-hA-H]+\)?$", flags=regex.V1)
            s = pat.sub("", boundmatch.group(2)).strip()
            return (
                prefix + "`" + s + "`." + boundmatch.group(1) + "(" + n_args + ")" + addr + suffix
            )
        elif isinstance(function, type):
            # it's a class
            return prefix + "type:" + function.__name__ + suffix
        elif callable(function):
            # it's an actual function
            return prefix + function.__name__ + addr + suffix
        elif hasattr(function, "__dict__") and len(function.__dict__) > 0:
            # it's a member with attributes
            # it's interesting enough that it may have a good __str__
            s = StringTools.strip_off_end(
                StringTools.strip_off_start(str(function), prefix), suffix
            )
            return prefix + s + addr + suffix
        elif objmatch is not None:
            # it's an instance without attributes
            s = objmatch.group(1)
            if "." in s:
                s = s[s.rindex(".") + 1 :]
            return prefix + s + addr + suffix
        else:
            # it's a primitive, etc
            s = StringTools.strip_off_end(
                StringTools.strip_off_start(str(function), prefix), suffix
            )
            return s

    @classmethod
    def greek_to_name(cls) -> Mapping[str, str]:
        """
        Returns a dict from Greek lowercase+uppercase Unicode chars to their full names.
        """
        return dict(StringTools._greek_alphabet)

    @classmethod
    def name_to_greek(cls) -> Mapping[str, str]:
        """
        Returns a dict from Greek lowercase+uppercase letter names to their Unicode chars.
        """
        return {v: k for k, v in StringTools._greek_alphabet.items()}

    @classmethod
    def fix_greek(cls, s: str, lowercase: bool = False) -> str:
        """
        Replaces Greek letter names with their Unicode equivalents.
        Does this correctly by replacing superstrings before substrings.
        Ex: '1-beta' is '1-β' rather than '1-bη'
        If lowercase is True: Replaces Beta, BeTa, and BETA with β
        Else: Replaces Beta with a capital Greek Beta and ignores BETA and BeTa.
        """
        # Clever if I may say so:
        # If we just sort from longest to shortest, we can't replace substrings by accident
        # For example we'll replace 'beta' before 'eta', so '1-beta' won't become '1-bη'
        greek = sorted(
            [(v, k) for k, v in StringTools._greek_alphabet.items()],
            key=lambda t: -len(t[1]),
        )
        for k, v in greek:
            if k[0].isupper() and lowercase:
                continue
            if lowercase:
                s = regex.compile(k, flags=regex.V1 | regex.IGNORECASE).sub(v, s)
            else:
                s = s.replace(k, v)
        return s

    @classmethod
    def join(
        cls,
        seq: Iterable[T],
        *,
        sep: str = "\t",
        attr: Optional[str] = None,
        prefix: str = "",
        suffix: str = "",
    ) -> str:
        """
        Join elements into a str more easily than ''.join. Just simplifies potentially long expressions.
        Won't break with ValueError if the elements aren't strs.
        Ex:
            - StringTools.join([1,2,3])  # "1    2    3"
            - StringTools.join(cars, sep=',', attr='make', prefix="(", suffix=")")`  # "(Ford),(Ford),(BMW)"

            seq: Sequence of elements
            sep: Delimiter
            attr: Get this attribute from each element (in `seq`), or use the element itself if None
            prefix: Prefix before each item
            suffix: Suffix after each item

        Returns:
            A string
        """
        if attr is None:
            return sep.join([prefix + str(s) + suffix for s in seq])
        else:
            return sep.join([prefix + str(getattr(s, attr)) + suffix for s in seq])

    @classmethod
    def join_kv_neat(cls, seq: Mapping[T, V], *, eq: str = "=", sep: str = ", ") -> str:
        return cls.join_kv(seq, sep=sep, eq=eq)

    @classmethod
    def join_kv_spaced(cls, seq: Mapping[T, V], *, eq: str = ": ", sep: str = "; ") -> str:
        return cls.join_kv(seq, sep=sep, eq=eq)

    @classmethod
    def join_kv_quoted(cls, seq: Mapping[T, V], *, eq: str = ": ", sep: str = "; ") -> str:
        return cls.join_kv(seq, sep=sep, eq=eq, prefix="'", suffix="'")

    @classmethod
    def join_kv(
        cls,
        seq: Mapping[T, V],
        *,
        sep: str = "\t",
        eq: str = "=",
        prefix: str = "",
        suffix: str = "",
    ) -> str:
        """
        Joins dict elements into a str like 'a=1, b=2, c=3`.
        Won't break with ValueError if the keys or values aren't strs.

        Args:
            seq: Dict-like, with ``items()``
            sep: Delimiter
            eq: Separates a key with its value
            prefix: Prepend before every key
            suffix: Append after every value

        Returns:
            A string
        """
        return sep.join([prefix + str(k) + eq + str(v) + suffix for k, v in seq.items()])

    _greek_alphabet = {
        "\u0391": "Alpha",
        "\u0392": "Beta",
        "\u0393": "Gamma",
        "\u0394": "Delta",
        "\u0395": "Epsilon",
        "\u0396": "Zeta",
        "\u0397": "Eta",
        "\u0398": "Theta",
        "\u0399": "Iota",
        "\u039A": "Kappa",
        "\u039B": "Lambda",
        "\u039C": "Mu",
        "\u039D": "Nu",
        "\u039E": "Xi",
        "\u039F": "Omicron",
        "\u03A0": "Pi",
        "\u03A1": "Rho",
        "\u03A3": "Sigma",
        "\u03A4": "Tau",
        "\u03A5": "Upsilon",
        "\u03A6": "Phi",
        "\u03A7": "Chi",
        "\u03A8": "Psi",
        "\u03A9": "Omega",
        "\u03B1": "alpha",
        "\u03B2": "beta",
        "\u03B3": "gamma",
        "\u03B4": "delta",
        "\u03B5": "epsilon",
        "\u03B6": "zeta",
        "\u03B7": "eta",
        "\u03B8": "theta",
        "\u03B9": "iota",
        "\u03BA": "kappa",
        "\u03BB": "lambda",
        "\u03BC": "mu",
        "\u03BD": "nu",
        "\u03BE": "xi",
        "\u03BF": "omicron",
        "\u03C0": "pi",
        "\u03C1": "rho",
        "\u03C3": "sigma",
        "\u03C4": "tau",
        "\u03C5": "upsilon",
        "\u03C6": "phi",
        "\u03C7": "chi",
        "\u03C8": "psi",
        "\u03C9": "omega",
    }


__all__ = ["StringTools"]<|MERGE_RESOLUTION|>--- conflicted
+++ resolved
@@ -179,11 +179,7 @@
     def truncate(
         cls,
         s: Optional[str],
-<<<<<<< HEAD
-        n: Optional[int] = 40,
-=======
         n: int = 40,
->>>>>>> 617da70f
         *,
         null: Optional[str] = None,
     ) -> Optional[str]:
